# Copyright (c) 2018 Karl Sundequist Blomdahl <karl.sundequist.blomdahl@gmail.com>
# 
# Permission is hereby granted, free of charge, to any person obtaining a copy
# of this software and associated documentation files (the "Software"), to deal
# in the Software without restriction, including without limitation the rights
# to use, copy, modify, merge, publish, distribute, sublicense, and/or sell
# copies of the Software, and to permit persons to whom the Software is
# furnished to do so, subject to the following conditions:
# 
# The above copyright notice and this permission notice shall be included in all
# copies or substantial portions of the Software.
# 
# THE SOFTWARE IS PROVIDED "AS IS", WITHOUT WARRANTY OF ANY KIND, EXPRESS OR
# IMPLIED, INCLUDING BUT NOT LIMITED TO THE WARRANTIES OF MERCHANTABILITY,
# FITNESS FOR A PARTICULAR PURPOSE AND NONINFRINGEMENT. IN NO EVENT SHALL THE
# AUTHORS OR COPYRIGHT HOLDERS BE LIABLE FOR ANY CLAIM, DAMAGES OR OTHER
# LIABILITY, WHETHER IN AN ACTION OF CONTRACT, TORT OR OTHERWISE, ARISING FROM,
# OUT OF OR IN CONNECTION WITH THE SOFTWARE OR THE USE OR OTHER DEALINGS IN THE
# SOFTWARE.

from sandbox_go.rules.features import NUM_FEATURES, pattern_embedding_initializer
import sandbox_go.sgf as sgf

import tensorflow as tf
import numpy as np

from datetime import datetime
from glob import glob

MAX_STEPS = 52428800  # the total number of examples to train over
BATCH_SIZE = 512  # the number of examples per batch

<<<<<<< HEAD
def prelu(x):
    """ Parameterised relu. """

    with tf.variable_scope('prelu'):
        alpha = tf.get_variable('alpha')
=======
def orthonormal_initializer():
    """ Orthogonal initializer that uses the SVD instead of the QR-factorization
    to obtain its basis, and more importantly generate filters for convolution
    layers that are orthogonal for each output channel. """

    def _init(shape, dtype=None, partition_info=None):
        if len(shape) == 4:
            shape_2 = (shape[3], np.prod(shape[:3]))
        else:
            shape_2 = (shape[0], np.prod(shape[1:]))

        a = np.random.standard_normal(shape_2)
        u, _, v = np.linalg.svd(a, full_matrices=False)
        q = u if u.shape == shape_2 else v

        if len(shape) == 4:
            q = q.reshape([shape[3], shape[0], shape[1], shape[2]])

            return np.transpose(q, [1, 2, 3, 0])
        else:
            return q.reshape(shape)

    return _init
>>>>>>> 5f76c34a


class EmbeddingLayer:
    """ Embeddings layer. """

    def __init__(self, channel, shape, initializer=None):
        self._channel = channel
        self._shape = shape

        self._embedding = tf.get_variable('embeddings', shape, initializer=initializer)

    def __call__(self, x, mode):
        # extract and flatten the channel that we are going to replace with an
        # embedding
        x_unstack = tf.unstack(x, axis=1)  # unstack channels
        x_ids = tf.cast(tf.reshape(x_unstack[self._channel], [-1]), tf.int32)
        x_pattern = tf.nn.embedding_lookup(
            self._embedding,
            x_ids
        )

        # since the embedding is at the last dimension, and we are using the NCHW
        # order, we need to transpose the embedded tensor
        x_pattern = tf.reshape(x_pattern, [-1, 19, 19, self._shape[1]])
        x_pattern = tf.transpose(x_pattern, [0, 3, 1, 2])

        # replace the channel in the input vector with the embeddings
        x_pattern_unstack = tf.unstack(x_pattern, axis=1)
        x_head = x_unstack[:self._channel]
        x_tail = x_unstack[(self._channel+1):]

        return tf.stack(x_head + x_pattern_unstack + x_tail, axis=1)


class BatchNorm:
    """ Batch normalization layer. """

    def __init__(self, num_channels, suffix=None):
        if not suffix:
            suffix = ''

        ones_op = tf.ones_initializer()
        zeros_op = tf.zeros_initializer()

        self._scale = tf.get_variable('scale'+suffix, (num_channels,), tf.float32, ones_op, trainable=False)
        self._offset = tf.get_variable('offset'+suffix, (num_channels,), tf.float32, zeros_op, trainable=True)
        self._mean = tf.get_variable('mean'+suffix, (num_channels,), tf.float32, zeros_op, trainable=False)
        self._variance = tf.get_variable('variance'+suffix, (num_channels,), tf.float32, ones_op, trainable=False)

    def __call__(self, x, mode):
        if mode == tf.estimator.ModeKeys.TRAIN:
            y, b_mean, b_variance = tf.nn.fused_batch_norm(
                x,
                self._scale,
                self._offset,
                None,
                None,
                data_format='NCHW',
                is_training=True
            )

            with tf.device(None):
                update_mean_op = tf.assign_sub(self._mean, 0.01 * (self._mean - b_mean), use_locking=True)
                update_variance_op = tf.assign_sub(self._variance, 0.01 * (self._variance - b_variance), use_locking=True)

                tf.add_to_collection(tf.GraphKeys.UPDATE_OPS, update_mean_op)
                tf.add_to_collection(tf.GraphKeys.UPDATE_OPS, update_variance_op)
        else:
            y, _, _ = tf.nn.fused_batch_norm(
                x,
                self._scale,
                self._offset,
                self._mean,
                self._variance,
                data_format='NCHW',
                is_training=False
            )

        return y


class ResidualBlock:
    """
    A single residual block as described by DeepMind.

    1. A convolution of 256 filters of kernel size 3 × 3 with stride 1
    2. Batch normalisation
    3. A rectifier non-linearity
    4. A convolution of 256 filters of kernel size 3 × 3 with stride 1
    5. Batch normalisation
    6. A skip connection that adds the input to the block
    7. A rectifier non-linearity
    """

    def __init__(self, params):
        init_op = orthonormal_initializer()
        num_channels = params['num_channels']

        self._conv_1 = tf.get_variable('weights_1', (3, 3, num_channels, num_channels), tf.float32, init_op)
        self._bn_1 = BatchNorm(num_channels, suffix='_1')
        self._conv_2 = tf.get_variable('weights_2', (3, 3, num_channels, num_channels), tf.float32, init_op)
        self._bn_2 = BatchNorm(num_channels, suffix='_2')

        tf.add_to_collection(tf.GraphKeys.REGULARIZATION_LOSSES, tf.nn.l2_loss(self._conv_1))
        tf.add_to_collection(tf.GraphKeys.REGULARIZATION_LOSSES, tf.nn.l2_loss(self._conv_2))

    def __call__(self, x, mode):
        y = tf.nn.conv2d(x, self._conv_1, (1, 1, 1, 1), 'SAME', True, 'NCHW')
        y = self._bn_1(y, mode)
        y = tf.nn.relu(y)

        y = tf.nn.conv2d(y, self._conv_2, (1, 1, 1, 1), 'SAME', True, 'NCHW')
        y = self._bn_2(y, mode)
        y = tf.nn.relu(y + x)

        return y


class ValueHead:
    """
    The value head attached after the residual blocks as described by DeepMind:

    1. A convolution of 1 filter of kernel size 1 × 1 with stride 1
    2. Batch normalisation
    3. A rectifier non-linearity
    4. A fully connected linear layer to a hidden layer of size 256
    5. A rectifier non-linearity
    6. A fully connected linear layer to a scalar
    7. A tanh non-linearity outputting a scalar in the range [-1, 1]
    """

    def __init__(self, params):
        init_op = orthonormal_initializer()
        zeros_op = tf.zeros_initializer()
        num_channels = params['num_channels']

        self._downsample = tf.get_variable('downsample', (1, 1, num_channels, 1), tf.float32, init_op)
        self._bn = BatchNorm(1)
        self._weights_1 = tf.get_variable('weights_1', (361, 256), tf.float32, init_op)
        self._weights_2 = tf.get_variable('weights_2', (256, 1), tf.float32, init_op)
        self._bias_1 = tf.get_variable('bias_1', (256,), tf.float32, zeros_op)
        self._bias_2 = tf.get_variable('bias_2', (1,), tf.float32, zeros_op)

        tf.add_to_collection(tf.GraphKeys.REGULARIZATION_LOSSES, tf.nn.l2_loss(self._downsample))
        tf.add_to_collection(tf.GraphKeys.REGULARIZATION_LOSSES, tf.nn.l2_loss(self._weights_1))
        tf.add_to_collection(tf.GraphKeys.REGULARIZATION_LOSSES, tf.nn.l2_loss(self._weights_2))

    def __call__(self, x, mode):
        y = tf.nn.conv2d(x, self._downsample, (1, 1, 1, 1), 'SAME', True, 'NCHW')
        y = self._bn(y, mode)
        y = tf.nn.relu(y)

        y = tf.reshape(y, (-1, 361))
        y = tf.matmul(y, self._weights_1) + self._bias_1
        y = tf.nn.relu(y)
        y = tf.matmul(y, self._weights_2) + self._bias_2

        return tf.nn.tanh(y)


class PolicyHead:
    """
    The policy head attached after the residual blocks as described by DeepMind:

    1. A convolution of 2 filters of kernel size 1 × 1 with stride 1
    2. Batch normalisation
    3. A rectifier non-linearity
    4. A fully connected linear layer that outputs a vector of size 19**2 + 1 = 362 corresponding to
       logit probabilities for all intersections and the pass move
    """

    def __init__(self, params):
        init_op = orthonormal_initializer()
        zeros_op = tf.zeros_initializer()
        num_channels = params['num_channels']

        self._downsample = tf.get_variable('downsample', (1, 1, num_channels, 2), tf.float32, init_op)
        self._bn = BatchNorm(2)
        self._weights = tf.get_variable('weights', (722, 362), tf.float32, init_op)
        self._bias = tf.get_variable('bias', (362,), tf.float32, zeros_op)

        tf.add_to_collection(tf.GraphKeys.REGULARIZATION_LOSSES, tf.nn.l2_loss(self._downsample))
        tf.add_to_collection(tf.GraphKeys.REGULARIZATION_LOSSES, tf.nn.l2_loss(self._weights))

    def __call__(self, x, mode):
        y = tf.nn.conv2d(x, self._downsample, (1, 1, 1, 1), 'SAME', True, 'NCHW')
        y = self._bn(y, mode)
        y = tf.nn.relu(y)

        y = tf.reshape(y, (-1, 722))
        y = tf.matmul(y, self._weights) + self._bias

        return y


class Tower:
    """
    The full neural network used to predict the value and policy tensors for a mini-batch of board
    positions.
    """

    def __init__(self, params):
        init_op = orthonormal_initializer()
        num_blocks = params['num_blocks']
        num_channels = params['num_channels']
        num_patterns = params['num_patterns']
        num_inputs = (NUM_FEATURES - 1) \
            + num_patterns

        with tf.variable_scope('01_upsample'):
<<<<<<< HEAD
            self._embedding = EmbeddingLayer(2, [22665, num_patterns], initializer=pattern_embedding_initializer)
            self._upsample = tf.get_variable('weights', (3, 3, num_inputs, num_channels), tf.float32, glorot_op)
=======
            self._upsample = tf.get_variable('weights', (3, 3, num_inputs, num_channels), tf.float32, init_op)
>>>>>>> 5f76c34a
            self._bn = BatchNorm(num_channels)

        self._residuals = []

        for i in range(num_blocks):
            with tf.variable_scope('{:02d}_residual'.format(2 + i)):
                self._residuals += [ResidualBlock(params)]

        # policy head
        with tf.variable_scope('{:02d}p_policy'.format(2 + num_blocks)):
            self._policy = PolicyHead(params)

        # value head
        with tf.variable_scope('{:02d}v_value'.format(2 + num_blocks)):
            self._value = ValueHead(params)

    def __call__(self, x, mode):
        y = self._embedding(x, mode)
        y = tf.nn.conv2d(y, self._upsample, (1, 1, 1, 1), 'SAME', True, 'NCHW')
        y = self._bn(y, mode)
        y = tf.nn.relu(y)

        for resb in self._residuals:
            y = resb(y, mode)

        p = self._policy(y, mode)
        v = self._value(y, mode)

        return v, p


def get_dataset():
    def _parse_sgf(line):
        try:
            return sgf.one(line)
        except ValueError:  # bad game
            return (
                np.asarray([], 'f4'),  # features
                np.asarray([0.0], 'f4'),  # value
                np.asarray([], 'f4'),  # policy
            )

    def _fix_shape(features, value, policy):
        features = tf.reshape(features, [NUM_FEATURES, 19, 19])
        value = tf.reshape(value, [1])
        policy = tf.reshape(policy, [362])

        return features, value, policy

    dataset = tf.data.TextLineDataset(glob('data/*.sgf'))
    dataset = dataset.repeat()
    dataset = dataset.map(lambda text: tuple(tf.py_func(
        _parse_sgf,
        [text],
        [tf.float32, tf.float32, tf.float32]
    )))
    dataset = dataset.filter(lambda _f, value, _p1: tf.not_equal(value, 0.0))
    dataset = dataset.map(_fix_shape)
    dataset = dataset.shuffle(384000)
    dataset = dataset.batch(BATCH_SIZE)

    return dataset


def input_fn():
    return get_dataset().map(lambda features, value, policy:
        (features, {'value': value, 'policy': policy})
    )


def model_fn(features, labels, mode, params):
    global_step = tf.train.get_global_step()
    tower = Tower(params)
    value_hat, policy_hat = tower(features, mode)

    # determine the loss for each of the components
    #
    # - L2 regularization
    # - Value head
    # - Policy head
    #
    loss_l2 = tf.add_n(tf.get_collection(tf.GraphKeys.REGULARIZATION_LOSSES))
    loss_value = tf.reduce_mean(tf.squared_difference(
        tf.stop_gradient(labels['value']),
        value_hat
    ))
    loss_policy = tf.reduce_mean(tf.nn.softmax_cross_entropy_with_logits_v2(
        labels=tf.stop_gradient(labels['policy']),
        logits=policy_hat
    ))

    loss = loss_policy + loss_value + 8e-4 * loss_l2

    # setup the optimizer to use a constant learning rate of `0.1` for the
    # first 30% of the steps, then use an exponential decay. This is similar to
    # cosine decay, and has proven critical to the value head converging at
    # all.
    learning_steps = MAX_STEPS//BATCH_SIZE
    learning_rate_threshold = int(0.3 * MAX_STEPS//BATCH_SIZE)
    learning_rate_exp = tf.train.exponential_decay(
        0.1,
        global_step - learning_rate_threshold,
        (learning_steps - learning_rate_threshold) / 200,
        0.96
    )

    learning_rate = tf.train.piecewise_constant(
        global_step,
        [learning_rate_threshold],
        [0.1, learning_rate_exp]
    )
    optimizer = tf.train.MomentumOptimizer(learning_rate, 0.9, use_nesterov=True)
    update_ops = tf.get_collection(tf.GraphKeys.UPDATE_OPS)

    with tf.control_dependencies(update_ops):
        train_op = optimizer.minimize(loss, global_step)

    # setup some nice looking metric to look at
    if mode == tf.estimator.ModeKeys.TRAIN:
        policy_hot = tf.argmax(labels['policy'], axis=1)

        def _in_top_k(k):
            in_top_k = tf.nn.in_top_k(policy_hat, policy_hot, k=k)

            return tf.reduce_mean(tf.cast(in_top_k, tf.float32))

        def _sign_equal():
            sign_equal = tf.equal(tf.sign(labels['value']), tf.sign(value_hat))

            return tf.reduce_mean(tf.cast(sign_equal, tf.float32))

        tf.summary.scalar('accuracy/policy_1', _in_top_k(1))
        tf.summary.scalar('accuracy/policy_3', _in_top_k(3))
        tf.summary.scalar('accuracy/policy_5', _in_top_k(5))
        tf.summary.scalar('accuracy/value', _sign_equal())

        tf.summary.scalar('loss/policy', loss_policy)
        tf.summary.scalar('loss/value', loss_value)
        tf.summary.scalar('loss/l2', loss_l2)

        tf.summary.scalar('learning_rate', learning_rate)

    # put it all together into a specification
    return tf.estimator.EstimatorSpec(
        mode,
        {'value': value_hat, 'policy': tf.nn.softmax(policy_hat)},
        loss,
        train_op,
        {},  # eval_metric_ops
    )

# reduce the amount of spam that we're getting to the console
tf.logging.set_verbosity(tf.logging.WARN)

config = tf.estimator.RunConfig(
    session_config = tf.ConfigProto(
        gpu_options = tf.GPUOptions(
            allow_growth = True
        )
    )
)

nn = tf.estimator.Estimator(
    config=config,
    model_fn=model_fn,
    model_dir='models/' + datetime.now().strftime('%Y%m%d.%H%M') + '-p32/',
    params={'num_channels': 128, 'num_patterns': 32, 'num_blocks': 9}
)
nn.train(input_fn=input_fn, steps=MAX_STEPS//BATCH_SIZE)<|MERGE_RESOLUTION|>--- conflicted
+++ resolved
@@ -30,13 +30,6 @@
 MAX_STEPS = 52428800  # the total number of examples to train over
 BATCH_SIZE = 512  # the number of examples per batch
 
-<<<<<<< HEAD
-def prelu(x):
-    """ Parameterised relu. """
-
-    with tf.variable_scope('prelu'):
-        alpha = tf.get_variable('alpha')
-=======
 def orthonormal_initializer():
     """ Orthogonal initializer that uses the SVD instead of the QR-factorization
     to obtain its basis, and more importantly generate filters for convolution
@@ -60,7 +53,6 @@
             return q.reshape(shape)
 
     return _init
->>>>>>> 5f76c34a
 
 
 class EmbeddingLayer:
@@ -271,12 +263,8 @@
             + num_patterns
 
         with tf.variable_scope('01_upsample'):
-<<<<<<< HEAD
             self._embedding = EmbeddingLayer(2, [22665, num_patterns], initializer=pattern_embedding_initializer)
-            self._upsample = tf.get_variable('weights', (3, 3, num_inputs, num_channels), tf.float32, glorot_op)
-=======
             self._upsample = tf.get_variable('weights', (3, 3, num_inputs, num_channels), tf.float32, init_op)
->>>>>>> 5f76c34a
             self._bn = BatchNorm(num_channels)
 
         self._residuals = []
