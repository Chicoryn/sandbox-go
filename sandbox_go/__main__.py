# Copyright (c) 2018 Karl Sundequist Blomdahl <karl.sundequist.blomdahl@gmail.com>
# 
# Permission is hereby granted, free of charge, to any person obtaining a copy
# of this software and associated documentation files (the "Software"), to deal
# in the Software without restriction, including without limitation the rights
# to use, copy, modify, merge, publish, distribute, sublicense, and/or sell
# copies of the Software, and to permit persons to whom the Software is
# furnished to do so, subject to the following conditions:
# 
# The above copyright notice and this permission notice shall be included in all
# copies or substantial portions of the Software.
# 
# THE SOFTWARE IS PROVIDED "AS IS", WITHOUT WARRANTY OF ANY KIND, EXPRESS OR
# IMPLIED, INCLUDING BUT NOT LIMITED TO THE WARRANTIES OF MERCHANTABILITY,
# FITNESS FOR A PARTICULAR PURPOSE AND NONINFRINGEMENT. IN NO EVENT SHALL THE
# AUTHORS OR COPYRIGHT HOLDERS BE LIABLE FOR ANY CLAIM, DAMAGES OR OTHER
# LIABILITY, WHETHER IN AN ACTION OF CONTRACT, TORT OR OTHERWISE, ARISING FROM,
# OUT OF OR IN CONNECTION WITH THE SOFTWARE OR THE USE OR OTHER DEALINGS IN THE
# SOFTWARE.

from sandbox_go.rules.features import NUM_FEATURES
import sandbox_go.sgf as sgf

import tensorflow as tf
import numpy as np

from datetime import datetime
from glob import glob
from math import sqrt

<<<<<<< HEAD
TILES = [1, 4, 7, 9, 11, 14, 17]

def tower(x, mode, params):
    with tf.variable_scope('mini'):
        p_embedding = tf.get_variable('embeddings', [22665, params['num_patterns']])
        x_ids = tf.cast(tf.reshape(x, [-1]), tf.int32)

    y = tf.nn.embedding_lookup(p_embedding, x_ids, max_norm=params['num_patterns'])
    y = tf.reshape(y, [-1, 9 * params['num_patterns']])

    y = tf.layers.dense(
        y,  # inputs
        10,  # units
        use_bias=False,
        kernel_initializer=tf.orthogonal_initializer()
    )

    # re-construct all of the sub-tiles into the full board, by first figuring
    # out what tiles should go to what index in the policy, we then either:
    #
    # - average if two tiles overlap
    # - minimum for the pass move
    #
    policy_indices = [None] * 361
    policy_slices = [None] * 362
    y = tf.reshape(y, [-1, 49, 10])

    for sy in range(7):
        for sx in range(7):
            tile = 7 * sy + sx
            tindex = 0

            for yy in range(TILES[sy] - 1, TILES[sy] + 2):
                for xx in range(TILES[sx] - 1, TILES[sx] + 2):
                    index = 19 * yy + xx

                    if not policy_indices[index]:
                        policy_indices[index] = []

                    policy_indices[index].append(y[:, tile, tindex])
                    tindex += 1

    for i in range(361):
        policy_slices[i] = tf.reduce_mean(policy_indices[i], axis=0)
    policy_slices[361] = tf.reduce_min(y[:,:,9], axis=1)

    for i in range(362):
        policy_slices[i] = tf.reshape(policy_slices[i], [-1, 1])

    return tf.concat(policy_slices, axis=1)
=======
MAX_STEPS = 52428800  # the total number of examples to train over
BATCH_SIZE = 512  # the number of examples per batch
LSUV_OPS = 'LSUVOps'  # the graph collection that contains all lsuv operations

def orthogonal_initializer():
    """ Returns an orthogonal initializer that use QR-factorization to find
    the orthogonal basis of a random matrix. This differs from the Tensorflow
    implementation in that it checks for singular matrices, which is mostly a
    problem when generating small matrices. """

    def _init(shape, dtype=None, partition_info=None):
        if dtype is None:
            dtype = tf.float32

        assert len(shape) >= 2

        # flatten the input shape with the last dimension remaining so it works
        # for convolutions
        num_rows = 1
        for dim in shape[:-1]:
            num_rows *= dim
        num_cols = shape[-1]

        flat_shape = (num_cols, num_rows) if num_rows < num_cols else (num_rows, num_cols)

        # check so that the random matrix is not singular
        while True:
            a = np.random.standard_normal(flat_shape)
            q, r = np.linalg.qr(a)
            d = np.diag(r)

            if np.prod(d) > 1e-2:
                break

        ph = d / np.abs(d)
        q *= ph

        if num_rows < num_cols:
            q = np.transpose(q, [1, 0])

        return np.reshape(q, shape)

    return _init


def lsuv_initializer(output, weights):
    """ Returns an operation that initialize the given weights and their output
    using the LSUV [1] methodology.

    [1] Dmytro Mishkin, Jiri Matas, "All you need is a good init" """

    _, variance = tf.nn.moments(output, axes=[0, 2, 3], keep_dims=True)
    variance = tf.transpose(variance, [0, 2, 3, 1])

    update_op = tf.assign(weights, tf.truediv(weights, tf.sqrt(variance)), use_locking=True)

    with tf.control_dependencies([update_op]):
        name = weights.name.split(':')[0] + '/lsuv'

        return tf.sqrt(variance, name=name)

class LSUVInit(tf.train.SessionRunHook):
    """ LSUV [1] initialization hook that calls any operations added to
    the `LSUV_OPS` graph collection twice in sequence.

    [1] Dmytro Mishkin, Jiri Matas, "All you need is a good init" """

    def before_run(self, run_context):
        session = run_context.session
        global_step = tf.train.get_global_step()
        if global_step.eval(session) > 0:
            return

        count = 0

        for lsuv_op in tf.get_collection(LSUV_OPS):
            for _ in range(2):
                _std = session.run([lsuv_op])

            count += 1

        print('LSUV initialization finished, adjusted %d tensors.' % (count,))

class EmbeddingLayer:
    """ Embeddings layer. """

    def __init__(self, channel, shape):
        self._channel = channel
        self._shape = shape

        self._embedding = tf.get_variable('embeddings', shape)

    def __call__(self, x, mode):
        # extract and flatten the channel that we are going to replace with an
        # embedding
        x_unstack = tf.unstack(x, axis=1)  # unstack channels
        x_ids = tf.cast(tf.reshape(x_unstack[self._channel], [-1]), tf.int32)
        x_pattern = tf.nn.embedding_lookup(
            self._embedding,
            x_ids
        )

        # since the embedding is at the last dimension, and we are using the NCHW
        # order, we need to transpose the embedded tensor
        x_pattern = tf.reshape(x_pattern, [-1, 19, 19, self._shape[1]])
        x_pattern = tf.transpose(x_pattern, [0, 3, 1, 2])

        # replace the channel in the input vector with the embeddings
        x_pattern_unstack = tf.unstack(x_pattern, axis=1)
        x_head = x_unstack[:self._channel]
        x_tail = x_unstack[(self._channel+1):]

        return tf.stack(x_head + x_pattern_unstack + x_tail, axis=1)


class BatchNorm:
    """ Batch normalization layer. """

    def __init__(self, num_channels, suffix=None):
        if not suffix:
            suffix = ''

        ones_op = tf.ones_initializer()
        zeros_op = tf.zeros_initializer()

        self._scale = tf.get_variable('scale'+suffix, (num_channels,), tf.float32, ones_op, trainable=False)
        self._offset = tf.get_variable('offset'+suffix, (num_channels,), tf.float32, zeros_op, trainable=True)
        self._mean = tf.get_variable('mean'+suffix, (num_channels,), tf.float32, zeros_op, trainable=False)
        self._variance = tf.get_variable('variance'+suffix, (num_channels,), tf.float32, ones_op, trainable=False)

    def __call__(self, x, mode):
        if mode == tf.estimator.ModeKeys.TRAIN:
            y, b_mean, b_variance = tf.nn.fused_batch_norm(
                x,
                self._scale,
                self._offset,
                None,
                None,
                data_format='NCHW',
                is_training=True
            )

            with tf.device(None):
                update_mean_op = tf.assign_sub(self._mean, 0.01 * (self._mean - b_mean), use_locking=True)
                update_variance_op = tf.assign_sub(self._variance, 0.01 * (self._variance - b_variance), use_locking=True)

                tf.add_to_collection(tf.GraphKeys.UPDATE_OPS, update_mean_op)
                tf.add_to_collection(tf.GraphKeys.UPDATE_OPS, update_variance_op)
        else:
            y, _, _ = tf.nn.fused_batch_norm(
                x,
                self._scale,
                self._offset,
                self._mean,
                self._variance,
                data_format='NCHW',
                is_training=False
            )

        return y


class ResidualBlock:
    """
    A single residual block as described by DeepMind.

    1. A convolution of 256 filters of kernel size 3 × 3 with stride 1
    2. Batch normalisation
    3. A rectifier non-linearity
    4. A convolution of 256 filters of kernel size 3 × 3 with stride 1
    5. Batch normalisation
    6. A skip connection that adds the input to the block
    7. A rectifier non-linearity
    """

    def __init__(self, params):
        init_op = orthogonal_initializer()
        num_channels = params['num_channels']
        num_blocks = params['num_blocks']

        self._conv_1 = tf.get_variable('weights_1', (3, 3, num_channels, num_channels), tf.float32, init_op)
        self._bn_1 = BatchNorm(num_channels, suffix='_1')
        self._conv_2 = tf.get_variable('weights_2', (3, 3, num_channels, num_channels), tf.float32, init_op)
        self._bn_2 = BatchNorm(num_channels, suffix='_2')
        self._scale = 1.0 / sqrt(num_blocks)

        tf.add_to_collection(tf.GraphKeys.REGULARIZATION_LOSSES, tf.nn.l2_loss(self._conv_1))
        tf.add_to_collection(tf.GraphKeys.REGULARIZATION_LOSSES, tf.nn.l2_loss(self._conv_2))

    def __call__(self, x, mode):
        y = tf.nn.conv2d(x, self._conv_1, (1, 1, 1, 1), 'SAME', True, 'NCHW')
        tf.add_to_collection(LSUV_OPS, lsuv_initializer(y, self._conv_1))

        y = self._bn_1(y, mode)
        y = tf.nn.relu(y)

        y = tf.nn.conv2d(y, self._conv_2, (1, 1, 1, 1), 'SAME', True, 'NCHW')
        tf.add_to_collection(LSUV_OPS, lsuv_initializer(y, self._conv_2))

        y = self._bn_2(y, mode)
        y = tf.nn.relu(self._scale * y + x)

        return y


class ValueHead:
    """
    The value head attached after the residual blocks as described by DeepMind:

    1. A convolution of 1 filter of kernel size 1 × 1 with stride 1
    2. Batch normalisation
    3. A rectifier non-linearity
    4. A fully connected linear layer to a hidden layer of size 256
    5. A rectifier non-linearity
    6. A fully connected linear layer to a scalar
    7. A tanh non-linearity outputting a scalar in the range [-1, 1]
    """

    def __init__(self, params):
        init_op = orthogonal_initializer()
        zeros_op = tf.zeros_initializer()
        num_channels = params['num_channels']

        self._downsample = tf.get_variable('downsample', (1, 1, num_channels, 1), tf.float32, init_op)
        self._bn = BatchNorm(1)
        self._weights_1 = tf.get_variable('weights_1', (361, 256), tf.float32, init_op)
        self._weights_2 = tf.get_variable('weights_2', (256, 1), tf.float32, init_op)
        self._bias_1 = tf.get_variable('bias_1', (256,), tf.float32, zeros_op)
        self._bias_2 = tf.get_variable('bias_2', (1,), tf.float32, zeros_op)

    def __call__(self, x, mode):
        y = tf.nn.conv2d(x, self._downsample, (1, 1, 1, 1), 'SAME', True, 'NCHW')
        tf.add_to_collection(LSUV_OPS, lsuv_initializer(y, self._downsample))

        y = self._bn(y, mode)
        y = tf.nn.relu(y)

        y = tf.reshape(y, (-1, 361))
        y = tf.matmul(y, self._weights_1) + self._bias_1
        y = tf.nn.relu(y)
        y = tf.matmul(y, self._weights_2) + self._bias_2

        return tf.nn.tanh(y)


class PolicyHead:
    """
    The policy head attached after the residual blocks as described by DeepMind:

    1. A convolution of 2 filters of kernel size 1 × 1 with stride 1
    2. Batch normalisation
    3. A rectifier non-linearity
    4. A fully connected linear layer that outputs a vector of size 19**2 + 1 = 362 corresponding to
       logit probabilities for all intersections and the pass move
    """

    def __init__(self, params):
        init_op = orthogonal_initializer()
        zeros_op = tf.zeros_initializer()
        num_channels = params['num_channels']

        self._downsample = tf.get_variable('downsample', (1, 1, num_channels, 2), tf.float32, init_op)
        self._bn = BatchNorm(2)
        self._weights = tf.get_variable('weights', (722, 362), tf.float32, init_op)
        self._bias = tf.get_variable('bias', (362,), tf.float32, zeros_op)

    def __call__(self, x, mode):
        y = tf.nn.conv2d(x, self._downsample, (1, 1, 1, 1), 'SAME', True, 'NCHW')
        tf.add_to_collection(LSUV_OPS, lsuv_initializer(y, self._downsample))

        y = self._bn(y, mode)
        y = tf.nn.relu(y)

        y = tf.reshape(y, (-1, 722))
        y = tf.matmul(y, self._weights) + self._bias

        return y


class Tower:
    """
    The full neural network used to predict the value and policy tensors for a mini-batch of board
    positions.
    """

    def __init__(self, params):
        init_op = orthogonal_initializer()
        num_blocks = params['num_blocks']
        num_channels = params['num_channels']
        num_inputs = NUM_FEATURES

        with tf.variable_scope('01_upsample'):
            self._upsample = tf.get_variable('weights', (3, 3, num_inputs, num_channels), tf.float32, init_op)
            self._bn = BatchNorm(num_channels)

        tf.add_to_collection(tf.GraphKeys.REGULARIZATION_LOSSES, tf.nn.l2_loss(self._upsample))

        self._residuals = []

        for i in range(num_blocks):
            with tf.variable_scope('{:02d}_residual'.format(2 + i)):
                self._residuals += [ResidualBlock(params)]

        # policy head
        with tf.variable_scope('{:02d}p_policy'.format(2 + num_blocks)):
            self._policy = PolicyHead(params)

        # value head
        with tf.variable_scope('{:02d}v_value'.format(2 + num_blocks)):
            self._value = ValueHead(params)
>>>>>>> 58c883f2

    def __call__(self, x, mode):
        y = tf.nn.conv2d(x, self._upsample, (1, 1, 1, 1), 'SAME', True, 'NCHW')
        tf.add_to_collection(LSUV_OPS, lsuv_initializer(y, self._upsample))

        y = self._bn(y, mode)
        y = tf.nn.relu(y)

        for resb in self._residuals:
            y = resb(y, mode)

        p = self._policy(y, mode)
        v = self._value(y, mode)

        return v, p


def get_dataset():
    def _parse_sgf(line):
        try:
            features, policy =  sgf.one(line)

            return features, policy
        except ValueError:  # bad game
            return (
<<<<<<< HEAD
                np.zeros((49, 9), 'f4'),
                np.zeros((362,), 'f4'),
            )

=======
                np.asarray([], 'f4'),  # features
                np.asarray([], 'f4'),  # value
                np.asarray([], 'f4'),  # policy
            )

    def _is_valid(_features, value, _policy):
        return tf.reduce_any(tf.not_equal(value, 0.0))

    def _fix_shape(features, value, policy):
        features = tf.reshape(features, [NUM_FEATURES, 19, 19])
        value = tf.reshape(value, [1])
        policy = tf.reshape(policy, [362])

        return features, value, policy

>>>>>>> 58c883f2
    dataset = tf.data.TextLineDataset(glob('data/*.sgf'))
    dataset = dataset.repeat()
    dataset = dataset.map(lambda text: tuple(tf.py_func(
        _parse_sgf,
        [text],
        [tf.float32, tf.float32]
    )))
<<<<<<< HEAD
    dataset = dataset.filter(lambda features, policy: tf.reduce_any(tf.not_equal(policy, 0.0)))
    dataset = dataset.shuffle(1176000)
    dataset = dataset.batch(batch_size)
=======
    dataset = dataset.filter(_is_valid)
    dataset = dataset.map(_fix_shape)
    dataset = dataset.shuffle(384000)
    dataset = dataset.batch(BATCH_SIZE)
>>>>>>> 58c883f2

    return dataset


<<<<<<< HEAD
def input_fn(batch_size):
    return get_dataset(batch_size).map(lambda features, policy:
        (features, {'policy': policy})
=======
def input_fn():
    return get_dataset().map(lambda features, value, policy:
        (features, {'value': value, 'policy': policy})
>>>>>>> 58c883f2
    )


def model_fn(features, labels, mode, params):
<<<<<<< HEAD
    policy_hat = tower(features, mode, params)
    policy_hot = tf.argmax(labels['policy'], axis=1)

    # determine the loss, we set the weight of the `pass` move much lower than
    # real moves here to prevent the engine from just always predicting `pass`
    # and being happy with it.
    loss = tf.losses.softmax_cross_entropy(
        labels['policy'],
        policy_hat
    )

    # setup the optimizer
    global_step = tf.train.get_global_step()
    learning_rate = tf.train.exponential_decay(1e-1, global_step, (26214400 / params['batch_size']) / 256, 0.96)
=======
    global_step = tf.train.get_global_step()
    tower = Tower(params)
    value_hat, policy_hat = tower(features, mode)

    # determine the loss for each of the components:
    #
    # - L2 regularization
    # - Value head
    # - Policy head
    #
    loss_l2 = tf.add_n(tf.get_collection(tf.GraphKeys.REGULARIZATION_LOSSES))
    loss_value = tf.reduce_mean(tf.squared_difference(
        tf.stop_gradient(labels['value']),
        value_hat
    ))
    loss_policy = tf.reduce_mean(tf.nn.softmax_cross_entropy_with_logits_v2(
        labels=tf.stop_gradient(labels['policy']),
        logits=policy_hat
    ))

    loss = loss_policy + loss_value + 8e-4 * loss_l2

    # setup the optimizer to use a constant learning rate of `0.01` for the
    # first 30% of the steps, then use an exponential decay. This is similar to
    # cosine decay, and has proven critical to the value head converging at
    # all.
    # 
    # We then clip the gradients by its global norm to avoid some gradient
    # explosions that seems to occur during the first few steps.
    learning_steps = MAX_STEPS//BATCH_SIZE
    learning_rate_threshold = int(0.3 * learning_steps)
    learning_rate_exp = tf.train.exponential_decay(
        0.01,
        global_step - learning_rate_threshold,
        (learning_steps - learning_rate_threshold) / 200,
        0.98
    )

    learning_rate = tf.train.piecewise_constant(
        global_step,
        [learning_rate_threshold],
        [0.01, learning_rate_exp]
    )
>>>>>>> 58c883f2
    optimizer = tf.train.MomentumOptimizer(learning_rate, 0.9, use_nesterov=True)
    update_ops = tf.get_collection(tf.GraphKeys.UPDATE_OPS)

    with tf.control_dependencies(update_ops):
        gradients, variables = zip(*optimizer.compute_gradients(
            loss,
            aggregation_method=tf.AggregationMethod.EXPERIMENTAL_ACCUMULATE_N,
            colocate_gradients_with_ops=True
        ))

        clip_gradients, global_norm = tf.clip_by_global_norm(gradients, 5.0)
        train_op = optimizer.apply_gradients(zip(clip_gradients, variables), global_step)

    # setup some nice looking metric to look at
    if mode == tf.estimator.ModeKeys.TRAIN:
<<<<<<< HEAD
        tf.summary.scalar('accuracy/policy_1', tf.reduce_mean(tf.cast(tf.nn.in_top_k(policy_hat, policy_hot, k=1), tf.float32)))
        tf.summary.scalar('accuracy/policy_3', tf.reduce_mean(tf.cast(tf.nn.in_top_k(policy_hat, policy_hot, k=3), tf.float32)))
        tf.summary.scalar('accuracy/policy_5', tf.reduce_mean(tf.cast(tf.nn.in_top_k(policy_hat, policy_hot, k=5), tf.float32)))
        tf.summary.scalar('loss', loss)
=======
        policy_hot = tf.argmax(labels['policy'], axis=1)

        def _in_top_k(k):
            in_top_k = tf.nn.in_top_k(policy_hat, policy_hot, k=k)

            return tf.reduce_mean(tf.cast(in_top_k, tf.float32))

        def _sign_equal():
            same_sign = tf.equal(tf.sign(labels['value']), tf.sign(value_hat))

            return tf.reduce_mean(tf.cast(same_sign, tf.float32))

        tf.summary.scalar('accuracy/policy_1', _in_top_k(1))
        tf.summary.scalar('accuracy/policy_3', _in_top_k(3))
        tf.summary.scalar('accuracy/policy_5', _in_top_k(5))
        tf.summary.scalar('accuracy/value', _sign_equal())

        tf.summary.scalar('gradients/global_norm', global_norm)

        for grad, var in zip(gradients, variables):
            var_name = var.name.split(':', 2)[0]

            tf.summary.scalar('gradients/' + var_name, tf.norm(grad))
            tf.summary.scalar('norms/' + var_name, tf.norm(var))

        tf.summary.scalar('loss/policy', loss_policy)
        tf.summary.scalar('loss/value', loss_value)
        tf.summary.scalar('loss/l2', loss_l2)

>>>>>>> 58c883f2
        tf.summary.scalar('learning_rate', learning_rate)

        tf.summary.histogram('policy_hot', policy_hot)
        tf.summary.histogram('policy_hat', policy_hat)

    # put it all together into a specification
    return tf.estimator.EstimatorSpec(
        mode,
        {'policy': tf.nn.softmax(policy_hat)},
        loss,
        train_op,
        {},  # eval_metric_ops
    )

# reduce the amount of spam that we're getting to the console
tf.logging.set_verbosity(tf.logging.WARN)

<<<<<<< HEAD
batch_size = 512
=======
>>>>>>> 58c883f2
config = tf.estimator.RunConfig(
    session_config = tf.ConfigProto(
        gpu_options = tf.GPUOptions(
            allow_growth = True
        )
    )
)

nn = tf.estimator.Estimator(
    config=config,
    model_fn=model_fn,
    model_dir='models/' + datetime.now().strftime('%Y%m%d.%H%M') + '/',
<<<<<<< HEAD
    params={'num_patterns': 2, 'batch_size': batch_size}
=======
    params={'num_channels': 128, 'num_blocks': 9}
>>>>>>> 58c883f2
)
nn.train(input_fn=input_fn, hooks=[LSUVInit()], steps=MAX_STEPS//BATCH_SIZE)<|MERGE_RESOLUTION|>--- conflicted
+++ resolved
@@ -26,9 +26,9 @@
 
 from datetime import datetime
 from glob import glob
-from math import sqrt
-
-<<<<<<< HEAD
+
+MAX_STEPS = 52428800  # the total number of examples to train over
+BATCH_SIZE = 512  # the number of examples per batch
 TILES = [1, 4, 7, 9, 11, 14, 17]
 
 def tower(x, mode, params):
@@ -79,334 +79,6 @@
         policy_slices[i] = tf.reshape(policy_slices[i], [-1, 1])
 
     return tf.concat(policy_slices, axis=1)
-=======
-MAX_STEPS = 52428800  # the total number of examples to train over
-BATCH_SIZE = 512  # the number of examples per batch
-LSUV_OPS = 'LSUVOps'  # the graph collection that contains all lsuv operations
-
-def orthogonal_initializer():
-    """ Returns an orthogonal initializer that use QR-factorization to find
-    the orthogonal basis of a random matrix. This differs from the Tensorflow
-    implementation in that it checks for singular matrices, which is mostly a
-    problem when generating small matrices. """
-
-    def _init(shape, dtype=None, partition_info=None):
-        if dtype is None:
-            dtype = tf.float32
-
-        assert len(shape) >= 2
-
-        # flatten the input shape with the last dimension remaining so it works
-        # for convolutions
-        num_rows = 1
-        for dim in shape[:-1]:
-            num_rows *= dim
-        num_cols = shape[-1]
-
-        flat_shape = (num_cols, num_rows) if num_rows < num_cols else (num_rows, num_cols)
-
-        # check so that the random matrix is not singular
-        while True:
-            a = np.random.standard_normal(flat_shape)
-            q, r = np.linalg.qr(a)
-            d = np.diag(r)
-
-            if np.prod(d) > 1e-2:
-                break
-
-        ph = d / np.abs(d)
-        q *= ph
-
-        if num_rows < num_cols:
-            q = np.transpose(q, [1, 0])
-
-        return np.reshape(q, shape)
-
-    return _init
-
-
-def lsuv_initializer(output, weights):
-    """ Returns an operation that initialize the given weights and their output
-    using the LSUV [1] methodology.
-
-    [1] Dmytro Mishkin, Jiri Matas, "All you need is a good init" """
-
-    _, variance = tf.nn.moments(output, axes=[0, 2, 3], keep_dims=True)
-    variance = tf.transpose(variance, [0, 2, 3, 1])
-
-    update_op = tf.assign(weights, tf.truediv(weights, tf.sqrt(variance)), use_locking=True)
-
-    with tf.control_dependencies([update_op]):
-        name = weights.name.split(':')[0] + '/lsuv'
-
-        return tf.sqrt(variance, name=name)
-
-class LSUVInit(tf.train.SessionRunHook):
-    """ LSUV [1] initialization hook that calls any operations added to
-    the `LSUV_OPS` graph collection twice in sequence.
-
-    [1] Dmytro Mishkin, Jiri Matas, "All you need is a good init" """
-
-    def before_run(self, run_context):
-        session = run_context.session
-        global_step = tf.train.get_global_step()
-        if global_step.eval(session) > 0:
-            return
-
-        count = 0
-
-        for lsuv_op in tf.get_collection(LSUV_OPS):
-            for _ in range(2):
-                _std = session.run([lsuv_op])
-
-            count += 1
-
-        print('LSUV initialization finished, adjusted %d tensors.' % (count,))
-
-class EmbeddingLayer:
-    """ Embeddings layer. """
-
-    def __init__(self, channel, shape):
-        self._channel = channel
-        self._shape = shape
-
-        self._embedding = tf.get_variable('embeddings', shape)
-
-    def __call__(self, x, mode):
-        # extract and flatten the channel that we are going to replace with an
-        # embedding
-        x_unstack = tf.unstack(x, axis=1)  # unstack channels
-        x_ids = tf.cast(tf.reshape(x_unstack[self._channel], [-1]), tf.int32)
-        x_pattern = tf.nn.embedding_lookup(
-            self._embedding,
-            x_ids
-        )
-
-        # since the embedding is at the last dimension, and we are using the NCHW
-        # order, we need to transpose the embedded tensor
-        x_pattern = tf.reshape(x_pattern, [-1, 19, 19, self._shape[1]])
-        x_pattern = tf.transpose(x_pattern, [0, 3, 1, 2])
-
-        # replace the channel in the input vector with the embeddings
-        x_pattern_unstack = tf.unstack(x_pattern, axis=1)
-        x_head = x_unstack[:self._channel]
-        x_tail = x_unstack[(self._channel+1):]
-
-        return tf.stack(x_head + x_pattern_unstack + x_tail, axis=1)
-
-
-class BatchNorm:
-    """ Batch normalization layer. """
-
-    def __init__(self, num_channels, suffix=None):
-        if not suffix:
-            suffix = ''
-
-        ones_op = tf.ones_initializer()
-        zeros_op = tf.zeros_initializer()
-
-        self._scale = tf.get_variable('scale'+suffix, (num_channels,), tf.float32, ones_op, trainable=False)
-        self._offset = tf.get_variable('offset'+suffix, (num_channels,), tf.float32, zeros_op, trainable=True)
-        self._mean = tf.get_variable('mean'+suffix, (num_channels,), tf.float32, zeros_op, trainable=False)
-        self._variance = tf.get_variable('variance'+suffix, (num_channels,), tf.float32, ones_op, trainable=False)
-
-    def __call__(self, x, mode):
-        if mode == tf.estimator.ModeKeys.TRAIN:
-            y, b_mean, b_variance = tf.nn.fused_batch_norm(
-                x,
-                self._scale,
-                self._offset,
-                None,
-                None,
-                data_format='NCHW',
-                is_training=True
-            )
-
-            with tf.device(None):
-                update_mean_op = tf.assign_sub(self._mean, 0.01 * (self._mean - b_mean), use_locking=True)
-                update_variance_op = tf.assign_sub(self._variance, 0.01 * (self._variance - b_variance), use_locking=True)
-
-                tf.add_to_collection(tf.GraphKeys.UPDATE_OPS, update_mean_op)
-                tf.add_to_collection(tf.GraphKeys.UPDATE_OPS, update_variance_op)
-        else:
-            y, _, _ = tf.nn.fused_batch_norm(
-                x,
-                self._scale,
-                self._offset,
-                self._mean,
-                self._variance,
-                data_format='NCHW',
-                is_training=False
-            )
-
-        return y
-
-
-class ResidualBlock:
-    """
-    A single residual block as described by DeepMind.
-
-    1. A convolution of 256 filters of kernel size 3 × 3 with stride 1
-    2. Batch normalisation
-    3. A rectifier non-linearity
-    4. A convolution of 256 filters of kernel size 3 × 3 with stride 1
-    5. Batch normalisation
-    6. A skip connection that adds the input to the block
-    7. A rectifier non-linearity
-    """
-
-    def __init__(self, params):
-        init_op = orthogonal_initializer()
-        num_channels = params['num_channels']
-        num_blocks = params['num_blocks']
-
-        self._conv_1 = tf.get_variable('weights_1', (3, 3, num_channels, num_channels), tf.float32, init_op)
-        self._bn_1 = BatchNorm(num_channels, suffix='_1')
-        self._conv_2 = tf.get_variable('weights_2', (3, 3, num_channels, num_channels), tf.float32, init_op)
-        self._bn_2 = BatchNorm(num_channels, suffix='_2')
-        self._scale = 1.0 / sqrt(num_blocks)
-
-        tf.add_to_collection(tf.GraphKeys.REGULARIZATION_LOSSES, tf.nn.l2_loss(self._conv_1))
-        tf.add_to_collection(tf.GraphKeys.REGULARIZATION_LOSSES, tf.nn.l2_loss(self._conv_2))
-
-    def __call__(self, x, mode):
-        y = tf.nn.conv2d(x, self._conv_1, (1, 1, 1, 1), 'SAME', True, 'NCHW')
-        tf.add_to_collection(LSUV_OPS, lsuv_initializer(y, self._conv_1))
-
-        y = self._bn_1(y, mode)
-        y = tf.nn.relu(y)
-
-        y = tf.nn.conv2d(y, self._conv_2, (1, 1, 1, 1), 'SAME', True, 'NCHW')
-        tf.add_to_collection(LSUV_OPS, lsuv_initializer(y, self._conv_2))
-
-        y = self._bn_2(y, mode)
-        y = tf.nn.relu(self._scale * y + x)
-
-        return y
-
-
-class ValueHead:
-    """
-    The value head attached after the residual blocks as described by DeepMind:
-
-    1. A convolution of 1 filter of kernel size 1 × 1 with stride 1
-    2. Batch normalisation
-    3. A rectifier non-linearity
-    4. A fully connected linear layer to a hidden layer of size 256
-    5. A rectifier non-linearity
-    6. A fully connected linear layer to a scalar
-    7. A tanh non-linearity outputting a scalar in the range [-1, 1]
-    """
-
-    def __init__(self, params):
-        init_op = orthogonal_initializer()
-        zeros_op = tf.zeros_initializer()
-        num_channels = params['num_channels']
-
-        self._downsample = tf.get_variable('downsample', (1, 1, num_channels, 1), tf.float32, init_op)
-        self._bn = BatchNorm(1)
-        self._weights_1 = tf.get_variable('weights_1', (361, 256), tf.float32, init_op)
-        self._weights_2 = tf.get_variable('weights_2', (256, 1), tf.float32, init_op)
-        self._bias_1 = tf.get_variable('bias_1', (256,), tf.float32, zeros_op)
-        self._bias_2 = tf.get_variable('bias_2', (1,), tf.float32, zeros_op)
-
-    def __call__(self, x, mode):
-        y = tf.nn.conv2d(x, self._downsample, (1, 1, 1, 1), 'SAME', True, 'NCHW')
-        tf.add_to_collection(LSUV_OPS, lsuv_initializer(y, self._downsample))
-
-        y = self._bn(y, mode)
-        y = tf.nn.relu(y)
-
-        y = tf.reshape(y, (-1, 361))
-        y = tf.matmul(y, self._weights_1) + self._bias_1
-        y = tf.nn.relu(y)
-        y = tf.matmul(y, self._weights_2) + self._bias_2
-
-        return tf.nn.tanh(y)
-
-
-class PolicyHead:
-    """
-    The policy head attached after the residual blocks as described by DeepMind:
-
-    1. A convolution of 2 filters of kernel size 1 × 1 with stride 1
-    2. Batch normalisation
-    3. A rectifier non-linearity
-    4. A fully connected linear layer that outputs a vector of size 19**2 + 1 = 362 corresponding to
-       logit probabilities for all intersections and the pass move
-    """
-
-    def __init__(self, params):
-        init_op = orthogonal_initializer()
-        zeros_op = tf.zeros_initializer()
-        num_channels = params['num_channels']
-
-        self._downsample = tf.get_variable('downsample', (1, 1, num_channels, 2), tf.float32, init_op)
-        self._bn = BatchNorm(2)
-        self._weights = tf.get_variable('weights', (722, 362), tf.float32, init_op)
-        self._bias = tf.get_variable('bias', (362,), tf.float32, zeros_op)
-
-    def __call__(self, x, mode):
-        y = tf.nn.conv2d(x, self._downsample, (1, 1, 1, 1), 'SAME', True, 'NCHW')
-        tf.add_to_collection(LSUV_OPS, lsuv_initializer(y, self._downsample))
-
-        y = self._bn(y, mode)
-        y = tf.nn.relu(y)
-
-        y = tf.reshape(y, (-1, 722))
-        y = tf.matmul(y, self._weights) + self._bias
-
-        return y
-
-
-class Tower:
-    """
-    The full neural network used to predict the value and policy tensors for a mini-batch of board
-    positions.
-    """
-
-    def __init__(self, params):
-        init_op = orthogonal_initializer()
-        num_blocks = params['num_blocks']
-        num_channels = params['num_channels']
-        num_inputs = NUM_FEATURES
-
-        with tf.variable_scope('01_upsample'):
-            self._upsample = tf.get_variable('weights', (3, 3, num_inputs, num_channels), tf.float32, init_op)
-            self._bn = BatchNorm(num_channels)
-
-        tf.add_to_collection(tf.GraphKeys.REGULARIZATION_LOSSES, tf.nn.l2_loss(self._upsample))
-
-        self._residuals = []
-
-        for i in range(num_blocks):
-            with tf.variable_scope('{:02d}_residual'.format(2 + i)):
-                self._residuals += [ResidualBlock(params)]
-
-        # policy head
-        with tf.variable_scope('{:02d}p_policy'.format(2 + num_blocks)):
-            self._policy = PolicyHead(params)
-
-        # value head
-        with tf.variable_scope('{:02d}v_value'.format(2 + num_blocks)):
-            self._value = ValueHead(params)
->>>>>>> 58c883f2
-
-    def __call__(self, x, mode):
-        y = tf.nn.conv2d(x, self._upsample, (1, 1, 1, 1), 'SAME', True, 'NCHW')
-        tf.add_to_collection(LSUV_OPS, lsuv_initializer(y, self._upsample))
-
-        y = self._bn(y, mode)
-        y = tf.nn.relu(y)
-
-        for resb in self._residuals:
-            y = resb(y, mode)
-
-        p = self._policy(y, mode)
-        v = self._value(y, mode)
-
-        return v, p
-
 
 def get_dataset():
     def _parse_sgf(line):
@@ -416,28 +88,10 @@
             return features, policy
         except ValueError:  # bad game
             return (
-<<<<<<< HEAD
                 np.zeros((49, 9), 'f4'),
                 np.zeros((362,), 'f4'),
             )
 
-=======
-                np.asarray([], 'f4'),  # features
-                np.asarray([], 'f4'),  # value
-                np.asarray([], 'f4'),  # policy
-            )
-
-    def _is_valid(_features, value, _policy):
-        return tf.reduce_any(tf.not_equal(value, 0.0))
-
-    def _fix_shape(features, value, policy):
-        features = tf.reshape(features, [NUM_FEATURES, 19, 19])
-        value = tf.reshape(value, [1])
-        policy = tf.reshape(policy, [362])
-
-        return features, value, policy
-
->>>>>>> 58c883f2
     dataset = tf.data.TextLineDataset(glob('data/*.sgf'))
     dataset = dataset.repeat()
     dataset = dataset.map(lambda text: tuple(tf.py_func(
@@ -445,34 +99,20 @@
         [text],
         [tf.float32, tf.float32]
     )))
-<<<<<<< HEAD
     dataset = dataset.filter(lambda features, policy: tf.reduce_any(tf.not_equal(policy, 0.0)))
     dataset = dataset.shuffle(1176000)
-    dataset = dataset.batch(batch_size)
-=======
-    dataset = dataset.filter(_is_valid)
-    dataset = dataset.map(_fix_shape)
-    dataset = dataset.shuffle(384000)
     dataset = dataset.batch(BATCH_SIZE)
->>>>>>> 58c883f2
 
     return dataset
 
 
-<<<<<<< HEAD
 def input_fn(batch_size):
-    return get_dataset(batch_size).map(lambda features, policy:
+    return get_dataset().map(lambda features, policy:
         (features, {'policy': policy})
-=======
-def input_fn():
-    return get_dataset().map(lambda features, value, policy:
-        (features, {'value': value, 'policy': policy})
->>>>>>> 58c883f2
     )
 
 
 def model_fn(features, labels, mode, params):
-<<<<<<< HEAD
     policy_hat = tower(features, mode, params)
     policy_hot = tf.argmax(labels['policy'], axis=1)
 
@@ -483,32 +123,6 @@
         labels['policy'],
         policy_hat
     )
-
-    # setup the optimizer
-    global_step = tf.train.get_global_step()
-    learning_rate = tf.train.exponential_decay(1e-1, global_step, (26214400 / params['batch_size']) / 256, 0.96)
-=======
-    global_step = tf.train.get_global_step()
-    tower = Tower(params)
-    value_hat, policy_hat = tower(features, mode)
-
-    # determine the loss for each of the components:
-    #
-    # - L2 regularization
-    # - Value head
-    # - Policy head
-    #
-    loss_l2 = tf.add_n(tf.get_collection(tf.GraphKeys.REGULARIZATION_LOSSES))
-    loss_value = tf.reduce_mean(tf.squared_difference(
-        tf.stop_gradient(labels['value']),
-        value_hat
-    ))
-    loss_policy = tf.reduce_mean(tf.nn.softmax_cross_entropy_with_logits_v2(
-        labels=tf.stop_gradient(labels['policy']),
-        logits=policy_hat
-    ))
-
-    loss = loss_policy + loss_value + 8e-4 * loss_l2
 
     # setup the optimizer to use a constant learning rate of `0.01` for the
     # first 30% of the steps, then use an exponential decay. This is similar to
@@ -517,6 +131,7 @@
     # 
     # We then clip the gradients by its global norm to avoid some gradient
     # explosions that seems to occur during the first few steps.
+    global_step = tf.train.get_global_step()
     learning_steps = MAX_STEPS//BATCH_SIZE
     learning_rate_threshold = int(0.3 * learning_steps)
     learning_rate_exp = tf.train.exponential_decay(
@@ -531,7 +146,6 @@
         [learning_rate_threshold],
         [0.01, learning_rate_exp]
     )
->>>>>>> 58c883f2
     optimizer = tf.train.MomentumOptimizer(learning_rate, 0.9, use_nesterov=True)
     update_ops = tf.get_collection(tf.GraphKeys.UPDATE_OPS)
 
@@ -547,29 +161,11 @@
 
     # setup some nice looking metric to look at
     if mode == tf.estimator.ModeKeys.TRAIN:
-<<<<<<< HEAD
         tf.summary.scalar('accuracy/policy_1', tf.reduce_mean(tf.cast(tf.nn.in_top_k(policy_hat, policy_hot, k=1), tf.float32)))
         tf.summary.scalar('accuracy/policy_3', tf.reduce_mean(tf.cast(tf.nn.in_top_k(policy_hat, policy_hot, k=3), tf.float32)))
         tf.summary.scalar('accuracy/policy_5', tf.reduce_mean(tf.cast(tf.nn.in_top_k(policy_hat, policy_hot, k=5), tf.float32)))
         tf.summary.scalar('loss', loss)
-=======
-        policy_hot = tf.argmax(labels['policy'], axis=1)
-
-        def _in_top_k(k):
-            in_top_k = tf.nn.in_top_k(policy_hat, policy_hot, k=k)
-
-            return tf.reduce_mean(tf.cast(in_top_k, tf.float32))
-
-        def _sign_equal():
-            same_sign = tf.equal(tf.sign(labels['value']), tf.sign(value_hat))
-
-            return tf.reduce_mean(tf.cast(same_sign, tf.float32))
-
-        tf.summary.scalar('accuracy/policy_1', _in_top_k(1))
-        tf.summary.scalar('accuracy/policy_3', _in_top_k(3))
-        tf.summary.scalar('accuracy/policy_5', _in_top_k(5))
-        tf.summary.scalar('accuracy/value', _sign_equal())
-
+        tf.summary.scalar('learning_rate', learning_rate)
         tf.summary.scalar('gradients/global_norm', global_norm)
 
         for grad, var in zip(gradients, variables):
@@ -577,13 +173,6 @@
 
             tf.summary.scalar('gradients/' + var_name, tf.norm(grad))
             tf.summary.scalar('norms/' + var_name, tf.norm(var))
-
-        tf.summary.scalar('loss/policy', loss_policy)
-        tf.summary.scalar('loss/value', loss_value)
-        tf.summary.scalar('loss/l2', loss_l2)
-
->>>>>>> 58c883f2
-        tf.summary.scalar('learning_rate', learning_rate)
 
         tf.summary.histogram('policy_hot', policy_hot)
         tf.summary.histogram('policy_hat', policy_hat)
@@ -600,10 +189,6 @@
 # reduce the amount of spam that we're getting to the console
 tf.logging.set_verbosity(tf.logging.WARN)
 
-<<<<<<< HEAD
-batch_size = 512
-=======
->>>>>>> 58c883f2
 config = tf.estimator.RunConfig(
     session_config = tf.ConfigProto(
         gpu_options = tf.GPUOptions(
@@ -616,10 +201,6 @@
     config=config,
     model_fn=model_fn,
     model_dir='models/' + datetime.now().strftime('%Y%m%d.%H%M') + '/',
-<<<<<<< HEAD
-    params={'num_patterns': 2, 'batch_size': batch_size}
-=======
-    params={'num_channels': 128, 'num_blocks': 9}
->>>>>>> 58c883f2
+    params={'num_patterns': 2}
 )
-nn.train(input_fn=input_fn, hooks=[LSUVInit()], steps=MAX_STEPS//BATCH_SIZE)+nn.train(input_fn=input_fn, hooks=[], steps=MAX_STEPS//BATCH_SIZE)